--- conflicted
+++ resolved
@@ -34,6 +34,23 @@
         .replace(/\x1b\[[0-9;]*m/g, '')  // Remove ANSI color codes
         .replace(/\r\n/g, '\n')          // Normalize line endings
         .replace(/\r/g, '\n');
+}
+
+function getNetworkInterfaces(o) {
+    const excludeInterfaces = ['br-lan', 'eth0', 'eth1', 'wan', 'phy0-ap0', 'phy1-ap0', 'pppoe-wan'];
+
+    return network.getDevices().then(devices => {
+        devices.forEach(device => {
+            if (device.dev && device.dev.name) {
+                const deviceName = device.dev.name;
+                if (!excludeInterfaces.includes(deviceName) && !/^lan\d+$/.test(deviceName)) {
+                    o.value(deviceName, deviceName);
+                }
+            }
+        });
+    }).catch(error => {
+        console.error('Failed to get network devices:', error);
+    });
 }
 
 function getNetworkInterfaces(o) {
@@ -209,6 +226,7 @@
     o.depends('mode', 'vpn');
     o.ucisection = s.section;
     getNetworkInterfaces(o);
+    getNetworkInterfaces(o);
 
     o = s.taboption('basic', form.Flag, 'domain_list_enabled', _('Community Lists'));
     o.default = '0';
@@ -535,7 +553,7 @@
         o.default = '1.1.1.1';
         o.rmempty = false;
         o.ucisection = 'main';
-        o.validate = function(section_id, value) {
+        o.validate = function (section_id, value) {
             if (!value) {
                 return _('DNS server address cannot be empty');
             }
@@ -583,7 +601,7 @@
         o.default = '/tmp/cache.db';
         o.rmempty = false;
         o.ucisection = 'main';
-        o.validate = function(section_id, value) {
+        o.validate = function (section_id, value) {
             if (!value) {
                 return _('Cache file path cannot be empty');
             }
@@ -664,13 +682,10 @@
                                 'click': () => safeExec('/etc/init.d/podkop', ['restart']).then(() => location.reload())
                             }, _('Restart Podkop')),
                             E('button', {
-<<<<<<< HEAD
                                 'class': 'btn cbi-button-' + (podkopStatus.enabled ? 'remove' : 'apply'),
                                 'click': () => safeExec('/etc/init.d/podkop', [podkopStatus.enabled ? 'disable' : 'enable']).then(() => location.reload())
                             }, podkopStatus.enabled ? _('Disable Podkop') : _('Enable Podkop')),
                             E('button', {
-=======
->>>>>>> 5f5b1cbe
                                 'class': 'btn',
                                 'click': () => safeExec('/etc/init.d/podkop', ['show_config']).then(res => {
                                     const formattedOutput = formatDiagnosticOutput(res.stdout || _('No output'));
