#!/bin/sh /etc/rc.common

START=99
USE_PROCD=1

script=$(readlink "$initscript")
NAME="$(basename ${script:-$initscript})"
config_load "$NAME"

EXTRA_COMMANDS="list_update add_route_interface"
EXTRA_HELP="        list_update     Updating domain and subnet lists
        add_route_interface  Adding route for interface
        sing_box_config_vless For test vless string"

config_get update_interval "main" "update_interval" "0 4 * * *"
cron_job="${update_interval} /etc/init.d/podkop list_update"

start_service() {
    log "Start podkop"

    dnsmasqfull
    routing_table_create
    add_mark

    config_get mode "main" "mode"
    case "$mode" in
    "vpn")
        log "VPN mode"
        log "You are using VPN mode, make sure you have installed all the necessary packages, configured, created the zone and forwarding."
        config_get interface "main" "interface" "0"
        if [ -n "$interface" ]; then
            add_route_interface "$interface" "podkop"
        else
            log "Interface undefined"
        fi

        config_get_bool second_enable "second" "second_enable" "0"
        config_get second_mode "second" "second_mode" "0"
        if [ "$second_enable" -eq "1" ] && [ "$second_mode" = "proxy" ]; then
            config_get proxy_config_type "second" "second_proxy_config_type"
            
            if [ "$proxy_config_type" = "outbound" ]; then
                config_get outbound_json "second" "second_outbound_json"
                if [ -n "$outbound_json" ]; then
                    log "Using JSON outbound configuration for second proxy"
                    sing_box_config_outbound_json "$outbound_json" "1603"
                else
                    log "Missing outbound JSON configuration"
                    return
                fi
            else
                config_get proxy_string "second" "second_proxy_string"
                if [[ "$proxy_string" =~ ^ss:// ]]; then
                    sing_box_config_shadowsocks "$proxy_string" "1603"
                elif [[ "$proxy_string" =~ ^vless:// ]]; then
                    sing_box_config_vless "$proxy_string" "1603"
                else
                    log "Unsupported proxy type or missing configuration"
                    return
                fi
            fi
            add_route_tproxy podkop2
            sing_box_config_check
            sing_box_uci
            /etc/init.d/sing-box restart
            /etc/init.d/sing-box enable
        fi

        if [ "$second_enable" -eq "1" ] && [ "$second_mode" = "vpn" ]; then
            log "VPN mode for second"
            config_get interface "second" "second_interface" "0"
            if [ -n "$interface" ]; then
                add_route_interface "$interface" "podkop2"
            else
                log "Interface undefined"
            fi
        fi
        ;;
    "proxy")
        log "Proxy mode"
        if ! command -v sing-box >/dev/null 2>&1; then
            log "Sing-box isn't installed. Proxy mode works with sing-box"
            return
        fi

        # Main - proxy, Second - proxy
        config_get_bool second_enable "second" "second_enable" "0"
        config_get second_mode "second" "second_mode" "0"
        if [ "$second_enable" -eq "1" ] && [ "$second_mode" = "proxy" ]; then
            log "Two proxy enable"
            outbound_main=$(mktemp)
            outbound_second=$(mktemp)

            # Main proxy config
            config_get proxy_config_type main "proxy_config_type"
            if [ "$proxy_config_type" = "outbound" ]; then
                config_get outbound_json main "outbound_json"
                if [ -n "$outbound_json" ]; then
                    echo '{"outbounds":[' > "$outbound_main"
                    echo "$outbound_json" | jq '. + {tag: "main"}' >> "$outbound_main"
                    echo ']}' >> "$outbound_main"
                else
                    log "Missing main outbound JSON configuration"
                    rm -f "$outbound_main" "$outbound_second"
                    return
                fi
            else
                config_get proxy_string main "proxy_string"
                if [[ "$proxy_string" =~ ^ss:// ]]; then
                    sing_box_config_shadowsocks "$proxy_string" "1602"
                    jq '.outbounds[0] + {tag: "main"} | {outbounds: [.]}' /etc/sing-box/config.json > "$outbound_main"
                elif [[ "$proxy_string" =~ ^vless:// ]]; then
                    sing_box_config_vless "$proxy_string" "1602"
                    jq '.outbounds[0] + {tag: "main"} | {outbounds: [.]}' /etc/sing-box/config.json > "$outbound_main"
                else
                    log "Unsupported proxy type or missing configuration for main"
                    rm -f "$outbound_main" "$outbound_second"
                    return
                fi
            fi

            # Second proxy config
            config_get proxy_config_type second "second_proxy_config_type"
            if [ "$proxy_config_type" = "outbound" ]; then
                config_get outbound_json second "second_outbound_json"
                if [ -n "$outbound_json" ]; then
                    echo '{"outbounds":[' > "$outbound_second"
                    echo "$outbound_json" | jq '. + {tag: "second"}' >> "$outbound_second"
                    echo ']}' >> "$outbound_second"
                else
                    log "Missing second outbound JSON configuration"
                    rm -f "$outbound_main" "$outbound_second"
                    return
                fi
            else
                config_get proxy_string "second" "second_proxy_string"
                if [[ "$proxy_string" =~ ^ss:// ]]; then
                    sing_box_config_shadowsocks "$proxy_string" "1603"
                    jq '.outbounds[0] + {tag: "second"} | {outbounds: [.]}' /etc/sing-box/config.json > "$outbound_second"
                elif [[ "$proxy_string" =~ ^vless:// ]]; then
                    sing_box_config_vless "$proxy_string" "1603"
                    jq '.outbounds[0] + {tag: "second"} | {outbounds: [.]}' /etc/sing-box/config.json > "$outbound_second"
                else
                    log "Unsupported proxy type or missing configuration for second"
                    rm -f "$outbound_main" "$outbound_second"
                    return
                fi
            fi

            jq -s '{
                "log": {"level": "warn"},
                "inbounds": [
                    {
                        "type": "tproxy",
                        "listen": "::",
                        "listen_port": 1602,
                        "sniff": false,
                        "tag": "main"
                    },
                    {
                        "type": "tproxy",
                        "listen": "::",
                        "listen_port": 1603,
                        "sniff": false,
                        "tag": "second"
                    }
                ],
                "outbounds": (.[0].outbounds + .[1].outbounds),
                "route": {
                    "rules": [
                        {
                            "inbound": "main",
                            "outbound": "main"
                        },
                        {
                            "inbound": "second",
                            "outbound": "second"
                        }
                    ],
                    "auto_detect_interface": true
                }
            }' "$outbound_main" "$outbound_second" > /etc/sing-box/config.json

            rm -f "$outbound_main" "$outbound_second"

            add_route_tproxy podkop
            add_route_tproxy podkop2
        fi

        # Main proxy, second disable/vpn
        config_get_bool second_enable "second" "second_enable" "0"
        config_get second_mode "second" "second_mode" "0"
        if [ "$second_enable" -eq "0" ] || [ "$second_mode" = "vpn" ]; then
            config_get proxy_config_type main "proxy_config_type"
            
            if [ "$proxy_config_type" = "outbound" ]; then
                config_get outbound_json main "outbound_json"
                if [ -n "$outbound_json" ]; then
                    log "Using JSON outbound configuration"
                    sing_box_config_outbound_json "$outbound_json" "1602"
                else
                    log "Missing outbound JSON configuration"
                    return
                fi
            else
                config_get proxy_string main "proxy_string"
                if [[ "$proxy_string" =~ ^ss:// ]]; then
                    sing_box_config_shadowsocks "$proxy_string" "1602"
                elif [[ "$proxy_string" =~ ^vless:// ]]; then
                    sing_box_config_vless "$proxy_string" "1602"
                else
                    log "Unsupported proxy type or missing configuration"
                    return
                fi
            fi
            add_route_tproxy podkop
        fi

        sing_box_config_check
        sing_box_uci
        /etc/init.d/sing-box restart
        /etc/init.d/sing-box enable

        # Main proxy, Second VPN
        config_get_bool second_enable "second" "second_enable" "0"
        config_get second_mode "second" "second_mode" "0"
        if [ "$second_enable" -eq "1" ] && [ "$second_mode" = "vpn" ]; then
            log "VPN mode for seconds"
            log "You are using VPN mode, make sure you have installed all the necessary packages, configured, created the zone and forwarding."
            config_get interface "second" "second_interface" "0"
            if [ -n "$interface" ]; then
                add_route_interface "$interface" "podkop2"
            else
                log "Interface undefined"
            fi
        fi
        ;;
    *)
        log "Requires *vpn* or *proxy* value"
        return
        ;;
    esac

    list_update

    if [ "$domain_list_enabled" -eq 1 ] || [ "$subnets_list_enabled" -eq 1 ]; then
        add_cron_job
    fi

    config_get_bool all_traffic_from_ip_enabled "main" "all_traffic_from_ip_enabled" "0"
    if [ "$all_traffic_from_ip_enabled" -eq 1 ]; then
        log "Adding an IP to redirect all traffic"
        config_list_foreach main all_traffic_ip list_all_traffic_from_ip
    fi

    config_get_bool exclude_from_ip_enabled "main" "exclude_from_ip_enabled" "0"
    if [ "$exclude_from_ip_enabled" -eq 1 ]; then
        log "Adding an IP for exclusion"
        config_list_foreach main exclude_traffic_ip list_exclude_traffic_from_ip
    fi

    config_get_bool yacd "main" "yacd" "0"
    if [ "$yacd" -eq 1 ]; then
        log "Yacd enable"
        jq '.experimental.clash_api = {
            "external_ui": "ui",
            "external_controller": "0.0.0.0:9090"
        }' /etc/sing-box/config.json >/tmp/sing-box-config-tmp.json && mv /tmp/sing-box-config-tmp.json /etc/sing-box/config.json
        /etc/init.d/sing-box restart
    fi

    config_get_bool socks5 "main" "socks5" "0"
    if [ "$socks5" -eq 1 ]; then
        log "Socks5 local enable port 2080"
        jq '.inbounds += [{
            "type": "mixed",
            "listen": "0.0.0.0",
            "listen_port": 2080,
            "set_system_proxy": false
        }]' /etc/sing-box/config.json >/tmp/sing-box-config-tmp.json && mv /tmp/sing-box-config-tmp.json /etc/sing-box/config.json
        /etc/init.d/sing-box restart
    fi

    config_get_bool exclude_ntp "main" "exclude_ntp" "0"
    if [ "$exclude_ntp" -eq 1 ]; then
        log "NTP traffic exclude for proxy"
        nft insert rule inet PodkopTable mangle udp dport 123 return
    fi
}

stop_service() {
    log "Stopping the podkop"
    rm -f /tmp/dnsmasq.d/podkop*
    remove_cron_job

    log "Flush nft"
    if nft list table inet PodkopTable >/dev/null 2>&1; then
        nft delete table inet PodkopTable
    fi

    log "Flush ip rule"
    if ip rule list | grep -q "podkop"; then
        ip rule del fwmark 0x105 table podkop priority 105
    fi

    if ip rule list | grep -q "podkop2"; then
        ip rule del fwmark 0x106 table podkop2 priority 106
    fi

    log "Flush ip route"
    if ip route list table podkop; then
        ip route flush table podkop
    fi

    if ip route list table podkop2; then
        ip route flush table podkop2
    fi

    log "Stop sing-box"
    config_get mode_main "main" "mode" "0"
    config_get mode_second "second" "second_mode" "0"

    if [ "$mode_main" = "proxy" ] || [ "$mode_second" = "proxy" ]; then
        /etc/init.d/sing-box stop
        /etc/init.d/sing-box disable
    fi
}

restart_service() {
    stop
    start
}

reload_service() {
    stop
    start
}

service_triggers() {
    log "service_triggers start"
    procd_add_config_trigger "config.change" "$NAME" "$initscript" reload 'on_config_change'
}

log() {
    local message="$1"
    local timestamp=$(date +"%Y-%m-%d %H:%M:%S")
    local CYAN="\033[0;36m"
    local GREEN="\033[0;32m"
    local RESET="\033[0m"

    echo -e "${CYAN}[$timestamp]${RESET} ${GREEN}$message${RESET}"
    logger -t "podkop" "$timestamp $message"
}

add_cron_job() {
    remove_cron_job
    crontab -l | {
        cat
        echo "$cron_job"
    } | crontab -
    log "The cron job has been created: $cron_job"
}

remove_cron_job() {
    (crontab -l | grep -v "/etc/init.d/podkop list_update") | crontab -
    log "The cron job removed"
}

list_update() {
    # Main domains processing
    config_get_bool domain_list_enabled "main" "domain_list_enabled" "0"
    if [ "$domain_list_enabled" -eq 1 ]; then
        log "Adding a common domains list"
        add_set "podkop_domains" "main"
        config_get domain_list main "domain_list"
        lists_domains_download "$domain_list"
        dnsmasq_config_check podkop-domains.lst
    fi

    # Main custom domains processing
    config_get custom_domains_list_type "main" "custom_domains_list_enabled" "disabled"
    if [ "$custom_domains_list_type" != "disabled" ]; then
        log "Adding a custom domains list"
        add_set "podkop_domains" "main"
        rm -f /tmp/dnsmasq.d/podkop-custom-domains.lst
        
        if [ "$custom_domains_list_type" = "dynamic" ]; then
            config_list_foreach main custom_domains "list_custom_domains_create" "podkop"
        elif [ "$custom_domains_list_type" = "text" ]; then
            config_get custom_domains_text main "custom_domains_text"
            process_domains_text "$custom_domains_text" "podkop"
        fi
        
        dnsmasq_config_check podkop-custom-domains.lst
    fi

    # Main custom download domains
    config_get_bool custom_download_domains_list_enabled "main" "custom_download_domains_list_enabled" "0"
    if [ "$custom_download_domains_list_enabled" -eq 1 ]; then
        log "Adding a custom domains list from URL"
        add_set "podkop_domains" "main"
        config_list_foreach main custom_download_domains "list_custom_download_domains_create" "podkop"
    fi

<<<<<<< HEAD
    # Main domains delist
=======
    config_get_bool custom_local_domains_list_enabled "main" "custom_local_domains_list_enabled" "0"
    if [ "$custom_local_domains_list_enabled" -eq 1 ]; then
        log "Adding a custom local domain list"
        add_set "podkop_domains" "main"
        config_list_foreach main custom_local_domains "list_custom_local_domains_create" "podkop"
    fi

>>>>>>> 5cfb3b14
    config_get_bool delist_domains_enabled "main" "delist_domains_enabled" "0"
    if [ "$delist_domains_enabled" -eq 1 ] && [ "$domain_list_enabled" -eq 1 ]; then
        log "Exclude domains from the common list"
        config_list_foreach main delist_domains "list_delist_domains"
        dnsmasq_config_check podkop-domains.lst
    fi

    # Main subnets processing
    config_get_bool subnets_list_enabled "main" "subnets_list_enabled" "0"
    if [ "$subnets_list_enabled" -eq 1 ]; then
        log "Adding a subnets from list"
        mkdir -p /tmp/podkop
        add_set "podkop_subnets" "main"
        config_list_foreach main subnets "list_subnets_download"
    fi

    # Main custom subnets
    config_get custom_subnets_list_type "main" "custom_subnets_list_enabled" "disabled"
    if [ "$custom_subnets_list_type" != "disabled" ]; then
        log "Adding a custom subnets list"
        add_set "podkop_subnets" "main"
        
        if [ "$custom_subnets_list_type" = "dynamic" ]; then
            config_list_foreach main custom_subnets list_custom_subnets_preprocess "podkop"
        elif [ "$custom_subnets_list_type" = "text" ]; then
            config_get custom_subnets_text main "custom_subnets_text"
            process_subnets_text "$custom_subnets_text" "podkop"
        fi
    fi

    # Main custom download subnets
    config_get_bool custom_download_subnets_list_enabled "main" "custom_download_subnets_list_enabled" "0"
    if [ "$custom_download_subnets_list_enabled" -eq 1 ]; then
        log "Adding a subnets from URL"
        mkdir -p /tmp/podkop
        add_set "podkop_subnets" "main"
        config_list_foreach main custom_download_subnets "list_subnets_download"
    fi

    # Second custom domains processing
    config_get second_custom_domains_list_type "second" "second_custom_domains_list_enabled" "disabled"
    if [ "$second_custom_domains_list_type" != "disabled" ]; then
        log "Adding a custom domains list. Second podkop"
        add_set "podkop2_domains" "second"
        rm -f /tmp/dnsmasq.d/podkop2-custom-domains.lst
        
        if [ "$second_custom_domains_list_type" = "dynamic" ]; then
            config_list_foreach second second_custom_domains "list_custom_domains_create" "podkop2"
        elif [ "$second_custom_domains_list_type" = "text" ]; then
            config_get second_custom_domains_text second "second_custom_domains_text"
            process_domains_text "$second_custom_domains_text" "podkop2"
        fi
        
        dnsmasq_config_check podkop2-custom-domains.lst
    fi

    # Second service domains
    config_get_bool second_domain_service_enabled "second" "second_domain_service_enabled" "0"
    if [ "$second_domain_service_enabled" -eq 1 ]; then
        log "Adding a service for podkop2"
        add_set "podkop2_domains" "second"
        config_get second_service_list second "second_service_list"
        lists_services_download "$second_service_list"
        config_list_foreach second second_custom_domains "list_delist_domains"
        dnsmasq_config_check podkop2-domains.lst
    fi

    # Second custom subnets
    config_get second_custom_subnets_list_type "second" "second_custom_subnets_list_enabled" "disabled"
    if [ "$second_custom_subnets_list_type" != "disabled" ]; then
        log "Adding a custom subnets list. Second"
        add_set "podkop2_subnets" "second"
        
        if [ "$second_custom_subnets_list_type" = "dynamic" ]; then
            config_list_foreach second second_custom_subnets list_custom_subnets_preprocess "podkop2"
        elif [ "$second_custom_subnets_list_type" = "text" ]; then
            config_get second_custom_subnets_text second "second_custom_subnets_text"
            process_subnets_text "$second_custom_subnets_text" "podkop2"
        fi
    fi

    # Restart dnsmasq if needed
    if [ "$domain_list_enabled" -eq 1 ] || [ "$custom_domains_list_type" != "disabled" ] || \
       [ "$custom_download_domains_list_enabled" -eq 1 ] || \
       [ "$second_custom_domains_list_type" != "disabled" ] || \
       [ "$second_domain_service_enabled" -eq 1 ]; then
        /etc/init.d/dnsmasq restart
    fi
}

dnsmasqfull() {
    if /usr/sbin/dnsmasq -v | grep -q "no-nftset"; then
        log "Dnsmasq-full is not installed. Future: link only"
        log "Use script or:"
        log "cd /tmp/ && /bin/opkg download dnsmasq-full && /bin/opkg remove dnsmasq && /bin/opkg install dnsmasq-full --cache /tmp/ && cp /etc/config/dhcp /etc/config/dhcp-old && mv /etc/config/dhcp-opkg /etc/config/dhcp"
        return
    fi
}

routing_table_create() {
    grep -q "105 podkop" /etc/iproute2/rt_tables || echo '105 podkop' >>/etc/iproute2/rt_tables
    config_get_bool second_enable "second" "second_enable" "0"
    if [ "$second_enable" -eq 1 ]; then
        grep -q "106 podkop2" /etc/iproute2/rt_tables || echo '106 podkop2' >>/etc/iproute2/rt_tables
    fi
}

add_set() {
    local set_name="$1"
    local connect="$2"

    nft add table inet PodkopTable
    log "Create set $set_name"
    nft add chain inet PodkopTable mangle { type filter hook prerouting priority -150 \; policy accept \;}
    nft add set inet PodkopTable "$set_name" { type ipv4_addr\; flags interval\; auto-merge\; }
    if [ "$connect" = "main" ]; then
        config_get mode "$connect" "mode"
    else
        config_get mode "$connect" "second_mode"
    fi
    case "$mode" in
    "vpn")
        if ! nft list chain inet PodkopTable mangle | grep -q "ip daddr @"$set_name" meta mark set"; then
            if [ "$connect" = "main" ]; then
                nft add rule inet PodkopTable mangle iifname "br-lan" ip daddr @"$set_name" meta mark set 0x105 counter
            elif [ "$connect" = "second" ]; then
                nft add rule inet PodkopTable mangle iifname "br-lan" ip daddr @"$set_name" meta mark set 0x106 counter
            fi
        fi
        ;;

    "proxy")
        nft add chain inet PodkopTable proxy { type filter hook prerouting priority -100 \; }
        if nft list table inet PodkopTable | grep -q "ip daddr @"$set_name" meta l4proto"; then
            log "Nft rule tproxy exists"
        else
            log "Added nft rule tproxy"
            if [ "$connect" = "main" ]; then
                nft add rule inet PodkopTable mangle iifname "br-lan" ip daddr @"$set_name" meta l4proto tcp meta mark set 0x105 counter
                nft add rule inet PodkopTable mangle iifname "br-lan" ip daddr @"$set_name" meta l4proto udp meta mark set 0x105 counter
                if ! ( nft list table inet PodkopTable | grep -q "meta mark 0x00000105 meta l4proto tcp tproxy" ); then
                    nft add rule inet PodkopTable proxy meta mark 0x105 meta l4proto tcp tproxy ip to :1602 counter
                    nft add rule inet PodkopTable proxy meta mark 0x105 meta l4proto udp tproxy ip to :1602 counter
                fi
            elif [ "$connect" = "second" ]; then
                nft add rule inet PodkopTable mangle iifname "br-lan" ip daddr @"$set_name" meta l4proto tcp meta mark set 0x106 counter
                nft add rule inet PodkopTable mangle iifname "br-lan" ip daddr @"$set_name" meta l4proto udp meta mark set 0x106 counter
                if ! ( nft list table inet PodkopTable | grep -q "meta mark 0x00000106 meta l4proto tcp tproxy" ); then
                    nft add rule inet PodkopTable proxy meta mark 0x106 meta l4proto tcp tproxy ip to :1603 counter
                    nft add rule inet PodkopTable proxy meta mark 0x106 meta l4proto udp tproxy ip to :1603 counter
                fi
            fi
        fi
        ;;

    *)
        log "Requires *vpn* or *proxy* value"
        return
        ;;
    esac
}

add_route_interface() {
    local interface="$1"
    local table="$2"
    local retry_count_route=0
    local max_retries=10

    if ! ip link show "$interface" >/dev/null 2>&1; then
    log "Interface "$interface" undetected, wait 10 sec..."
    sleep 10

        if ! ip link show "$interface" >/dev/null 2>&1; then
            log "Interface "$interface" undetected. exit"
            return
        fi
    fi

    if ! ip link show "$interface" >/dev/null 2>&1; then
        log "Interface "$interface" does not exist, not possible to create a route"
        return
    fi

    if ip route show table $table | grep -q "^default dev"; then
        log "Route for "$interface" exists"
        return 0
    fi

    log "Added route for "$interface""
    while [ $retry_count_route -lt $max_retries ]; do
        if ip route add table $table default dev "$interface" 2>&1 | grep -q "Network is down"; then
            log "Attempt $retry_count_route: Interface "$interface" is down, retrying in 3 seconds..."
            sleep 3
            retry_count_route=$((retry_count_route + 1))
        else
            log "Route for "$interface" added"
            return 0
        fi
    done

    log "The maximum number of attempts has been exceeded. Failed to add a route."
    return
}

add_route_tproxy() {
    local table=$1
    if ! ip route list table $table | grep -q "local default dev lo scope host"; then
        log "Added route for tproxy"
        ip route add local 0.0.0.0/0 dev lo table $table
    else
        log "Route for tproxy exists"
    fi
}

add_mark() {
    if ! ip rule list | grep -q "from all fwmark 0x105 lookup podkop"; then
        log "Create marking rule"
        ip -4 rule add fwmark 0x105 table podkop priority 105
    else
        log "Marking rule exist"
    fi

    config_get_bool second_enable "second" "second_enable" "0"
    if [ "$second_enable" -eq 1 ]; then
        if ! ip rule list | grep -q "from all fwmark 0x106 lookup podkop2"; then
            log "Create marking rule for podkop second"
            ip -4 rule add fwmark 0x106 table podkop2 priority 106
        else
            log "Podkop second marking rule exist"
        fi
    fi
}

lists_domains_download() {
    local URL="$1"

    RU_INSIDE_DOMAINS=https://raw.githubusercontent.com/itdoginfo/allow-domains/main/Russia/inside-dnsmasq-nfset.lst
    RU_OUTSIDE_DOMAINS=https://raw.githubusercontent.com/itdoginfo/allow-domains/main/Russia/outside-dnsmasq-nfset.lst
    UA_DOMAINS=https://raw.githubusercontent.com/itdoginfo/allow-domains/main/Ukraine/inside-dnsmasq-nfset.lst

    case "$URL" in
    "ru_inside")
        URL=$RU_INSIDE_DOMAINS
        ;;
    "ru_outside")
        URL=$RU_OUTSIDE_DOMAINS
        ;;
    "ua")
        URL=$UA_DOMAINS
        ;;
    *)
        log "Unidentified list of domains"
        return
        ;;
    esac

    count=0
    while true; do
        if curl -m 3 github.com; then
            curl -f $URL --output /tmp/dnsmasq.d/podkop-domains.lst
            sed -i 's/fw4#vpn_domains/PodkopTable#podkop_domains/g' /tmp/dnsmasq.d/podkop-domains.lst
            return 0
        else
            log "GitHub is not available. Check the internet availability [$count sec]"
            count=$((count + 1))
        fi

        if [ $count -lt 30 ]; then
            sleep_interval=1
        elif [ $count -ge 30 ] && [ $count -lt 60 ]; then
            sleep_interval=5
        elif [ $count -ge 60 ] && [ $count -lt 90 ]; then
            sleep_interval=10
        else
            sleep_interval=30
        fi

        sleep $sleep_interval
    done
}

lists_services_download() {
    local URL="$1"

    YOUTUBE=https://raw.githubusercontent.com/itdoginfo/allow-domains/refs/heads/main/Services/youtube.lst

    case "$URL" in
    "youtube")
        URL=$YOUTUBE
        ;;
    *)
        log "Unidentified list of domains"
        return
        ;;
    esac

    count=0
    while true; do
        if curl -m 3 github.com; then
            curl -f $URL --output /tmp/dnsmasq.d/podkop2-domains.lst
            delist_downloaded_domains
            sed -i 's/.*/nftset=\/&\/4#inet#PodkopTable#podkop2_domains/g' /tmp/dnsmasq.d/podkop2-domains.lst
            return 0
        else
            log "GitHub is not available. Check the internet availability [$count sec]"
            count=$((count + 1))
        fi

        if [ $count -lt 30 ]; then
            sleep_interval=1
        elif [ $count -ge 30 ] && [ $count -lt 60 ]; then
            sleep_interval=5
        elif [ $count -ge 60 ] && [ $count -lt 90 ]; then
            sleep_interval=10
        else
            sleep_interval=30
        fi

        sleep $sleep_interval
    done
}

list_subnets_download() {
    TWITTER_SUBNETS=https://raw.githubusercontent.com/itdoginfo/allow-domains/main/Subnets/IPv4/Twitter.lst
    META_SUBNETS=https://raw.githubusercontent.com/itdoginfo/allow-domains/main/Subnets/IPv4/Meta.lst
    DISCORD_SUBNETS=https://raw.githubusercontent.com/itdoginfo/allow-domains/refs/heads/main/Subnets/IPv4/Discord.lst
    local URL="$1"

    case "$URL" in
    "twitter")
        URL=$TWITTER_SUBNETS
        ;;
    "meta")
        URL=$META_SUBNETS
        ;;
    "discord")
        URL=$DISCORD_SUBNETS
        ;;
    *)
        log "Custom URL for subnet"
        if curl --output /dev/null --silent --head --fail "$URL"; then
            log "URL is valid"
        else
            log "URL $URL is not valid"
        fi
        ;;
    esac

    local filename=$(basename "$URL")
    curl -f "$URL" --output "/tmp/podkop/$filename"
    while IFS= read -r subnet; do
        nft add element inet PodkopTable podkop_subnets { $subnet }
    done <"/tmp/podkop/$filename"
}

list_custom_domains_create() {
    local domain="$1"
    local name="$2"
    echo "nftset=/$domain/4#inet#PodkopTable#${name}_domains" >>"/tmp/dnsmasq.d/${name}-custom-domains.lst"
    log "$domain added to the list"
}

list_custom_local_domains_create() {
    local local_file="$1"
    local name="$2"
    local filename=$(basename "$local_file" | cut -d. -f1)
    local config="/tmp/dnsmasq.d/${name}-${filename}.lst"

    rm -f $config
    while IFS= read -r domain; do
        echo "nftset=/$domain/4#inet#PodkopTable#${name}_domains" >>$config
    done <"$local_file"
    dnsmasq_config_check ${name}-${filename}.lst
}

list_custom_download_domains_create() {
    local URL="$1"
    local name="$2"
    local filename=$(basename "$URL")
    local config="/tmp/dnsmasq.d/${name}-${filename}.lst"

    rm -f $config
    curl -f "$URL" --output "/tmp/podkop/${filename}"
    while IFS= read -r domain; do
        echo "nftset=/$domain/4#inet#PodkopTable#${name}_domains" >>$config
    done <"/tmp/podkop/$filename"
    dnsmasq_config_check ${name}-${filename}.lst
}

list_custom_subnets_create() {
    local subnet="$1"
    local name="$2"
    nft add element inet PodkopTable ${name}_subnets { $subnet }
}

list_all_traffic_from_ip() {
    local ip="$1"
    if ! nft list chain inet PodkopTable mangle | grep -q "ip saddr $ip"; then
        config_get mode "main" "mode" "0"
        if [ "$mode" = "vpn" ]; then
            nft insert rule inet PodkopTable mangle iifname "br-lan" ip saddr $ip meta mark set 0x105 counter
        elif [ "$mode" = "proxy" ]; then
            nft add set inet PodkopTable localv4 { type ipv4_addr\; flags interval\; }
            nft add element inet PodkopTable localv4 { \
                0.0.0.0/8, \
                10.0.0.0/8, \
                127.0.0.0/8, \
                169.254.0.0/16, \
                172.16.0.0/12, \
                192.0.0.0/24, \
                192.0.2.0/24, \
                192.88.99.0/24, \
                192.168.0.0/16, \
                198.18.0.0/15, \
                198.51.100.0/24, \
                203.0.113.0/24, \
                224.0.0.0/4, \
                240.0.0.0-255.255.255.255 }
            nft insert rule inet PodkopTable mangle iifname "br-lan" ip saddr $ip meta l4proto { tcp, udp } meta mark set 0x105 counter
            nft insert rule inet PodkopTable mangle ip saddr $ip ip daddr @localv4 return
        fi
    fi
}

list_exclude_traffic_from_ip() {
    local ip="$1"
    if ! nft list chain inet PodkopTable mangle | grep -q "ip saddr $ip"; then
        nft insert rule inet PodkopTable mangle ip saddr $ip return
    fi
}

list_delist_domains() {
    local domain="$1"

    if [ -f "/tmp/dnsmasq.d/podkop-domains.lst" ]; then
        sed -i "/$domain/d" /tmp/dnsmasq.d/podkop-domains.lst
        nft flush set inet PodkopTable podkop_domains
        log "Strings containing '$domain' have been excluded from the list"
    else
        log "Config /tmp/dnsmasq.d/podkop-domains.lst not exists"
    fi
}

delist_downloaded_domains() {
    local domains="/tmp/dnsmasq.d/podkop2-domains.lst"

    if [ -f "$domains" ]; then
        while IFS= read -r line; do
            list_delist_domains "$line"
        done <"$domains"
    else
        log "$domains not found"
    fi
}

dnsmasq_config_check() {
    local config="$1"
    if ! /usr/sbin/dnsmasq --conf-file=/tmp/dnsmasq.d/$config --test 2>&1 | grep -q "syntax check OK"; then
        log "Dnsmasq config $config contains errors. Break"
        return
    fi
}

sing_box_config_outbound_json() {
    local json_config="$1"
    local listen_port="$2"
    
    cat > /tmp/base_config.json << EOF
{
  "log": {
    "level": "warn"
  },
  "inbounds": [
    {
      "type": "tproxy",
      "listen": "::",
      "listen_port": $listen_port,
      "sniff": false
    }
  ],
  "outbounds": [],
  "route": {
    "auto_detect_interface": true
  }
}
EOF

    jq --argjson outbound "$json_config" '.outbounds += [$outbound]' /tmp/base_config.json > /etc/sing-box/config.json
    rm -f /tmp/base_config.json
}

sing_box_uci() {
    local config="/etc/config/sing-box"
    if grep -q "option enabled '0'" "$config" ||
        grep -q "option user 'sing-box'" "$config"; then
        sed -i \
            -e "s/option enabled '0'/option enabled '1'/" \
            -e "s/option user 'sing-box'/option user 'root'/" $config
        log "Change sing-box UCI config"
    else
        log "Sing-box UCI config OK"
    fi
}

sing_box_config_shadowsocks() {
    local STRING="$1"
    local listen_port="$2"

    # Определяем тип SS (2022 или old) по наличию : в base64 части
    if echo "$STRING" | cut -d'/' -f3 | cut -d'@' -f1 | base64 -d 2>/dev/null | grep -q ":"; then
        # Old SS format
        local encrypted_part=$(echo "$STRING" | cut -d'/' -f3 | cut -d'@' -f1 | base64 --decode)
        local method=$(echo "$encrypted_part" | cut -d':' -f1)
        local password=$(echo "$encrypted_part" | cut -d':' -f2-)
    else
        # SS 2022 format
        local method_and_password=$(echo "$STRING" | cut -d'/' -f3 | cut -d'@' -f1)
        local method=$(echo "$method_and_password" | cut -d':' -f1)
        local password=$(echo "$method_and_password" | cut -d':' -f2- | sed 's/%3D/=/g')
        
        # Если method в base64, декодируем
        if echo "$method" | base64 -d &>/dev/null; then
            method=$(echo "$method" | base64 -d)
        fi
    fi

    local server=$(echo "$STRING" | cut -d'@' -f2 | cut -d':' -f1)
    local port=$(echo "$STRING" | sed -n 's|.*:\([0-9]\+\).*|\1|p')

    # Create base config
    cat > /tmp/ss_config.json << EOF
{
  "log": {
    "level": "warn"
  },
  "inbounds": [
    {
      "type": "tproxy",
      "listen": "::",
      "listen_port": $listen_port,
      "sniff": false
    }
  ],
  "outbounds": [
    {
      "type": "shadowsocks",
      "server": "$server",
      "server_port": $port,
      "method": "$method",
      "password": "$password",
      "udp_over_tcp": {
        "enabled": true,
        "version": 2
      }
    }
  ],
  "route": {
    "auto_detect_interface": true
  }
}
EOF

    mv /tmp/ss_config.json /etc/sing-box/config.json
}

sing_box_config_vless() {
    local STRING="$1"
    local listen_port="$2"

    get_param() {
        local param="$1"
        local value=$(echo "$STRING" | sed -n "s/.*[?&]$param=\([^&?#]*\).*/\1/p")
        value=$(echo "$value" | sed 's/%2F/\//g; s/%2C/,/g; s/%3D/=/g; s/%2B/+/g; s/%20/ /g' | tr -d '\n' | tr -d '\r')
        echo "$value"
    }

    uuid=$(echo "$STRING" | cut -d'/' -f3 | cut -d'@' -f1 | tr -d '\n' | tr -d '\r' | sed 's/False//g')
    server=$(echo "$STRING" | cut -d'@' -f2 | cut -d':' -f1 | tr -d '\n' | tr -d '\r' | sed 's/False//g')
    port=$(echo "$STRING" | cut -d'@' -f2 | cut -d':' -f2 | cut -d'?' -f1 | cut -d'/' -f1 | cut -d'#' -f1 | tr -d '\n' | tr -d '\r' | sed 's/False//g')

    jq -n \
    --arg listen_port "$listen_port" \
    --arg server      "$server" \
    --argjson port    "$port" \
    --arg uuid        "$uuid" \
    --arg type        "$(get_param "type")" \
    --arg flow        "$(get_param "flow")" \
    --arg sni         "$(get_param "sni")" \
    --arg fp          "$(get_param "fp")" \
    --arg security    "$(get_param "security")" \
    --arg pbk         "$(get_param "pbk")" \
    --arg sid         "$(get_param "sid")" \
    --arg alpn        "$(get_param "alpn")" \
    --arg path        "$(get_param "path")" \
    --arg host        "$(get_param "host")" \
    --arg spx         "$(get_param "spx")" \
    --arg insecure    "$(get_param "allowInsecure")" \
    '{
        "log": {
            "level": "warn"
        },
        "inbounds": [
            {
                "type": "tproxy",
                "listen": "::",
                "listen_port": ($listen_port|tonumber),
                "sniff": false
            }
        ],
        "outbounds": [
            {
                "type": "vless",
                "server": $server,
                "server_port": ($port|tonumber),
                "uuid": $uuid,
                "packet_encoding": "",
                "domain_strategy": ""
            }
        ],
        "route": {
            "auto_detect_interface": true
        }
    } |

    if $flow != "" then .outbounds[0].flow = $flow else . end |

    if $type == "ws" then
        .outbounds[0].transport = {
            "type": "ws",
            "path": $path
        } |
        if $host != "" then
            .outbounds[0].transport.headers = {
                "Host": $host
            }
        else . end
    elif $type == "grpc" then
        .outbounds[0].transport = {
            "type": "grpc"
        }
    else . end |

    if $security == "reality" or $security == "tls" then
        .outbounds[0].tls = {
            "enabled": true,
            "server_name": $sni,
            "utls": {
                "enabled": true,
                "fingerprint": $fp
            },
            "insecure": ($insecure == "1")
        } |
        if $alpn != "" then
            .outbounds[0].tls.alpn = ($alpn | split(","))
        else . end |
        if $security == "reality" then
            .outbounds[0].tls.reality = {
                "enabled": true,
                "public_key": $pbk,
                "short_id": $sid
            }
        else . end
    else . end' > /etc/sing-box/config.json

    if [ $? -eq 0 ]; then
        echo "Config created successfully"
    else
        echo "Error: Invalid JSON config generated"
        return 1
    fi
}

sing_box_config_check() {
    if ! sing-box -c /etc/sing-box/config.json check >/dev/null 2>&1; then
        log "Sing-box configuration is invalid"
        return
    fi
}

process_domains_text() {
    local text="$1"
    local name="$2"
    
    local tmp_file=$(mktemp)
    echo "$text" > "$tmp_file"
    
    sed 's/[, ]\+/\n/g' "$tmp_file" | while IFS= read -r domain; do
        domain=$(echo "$domain" | sed 's/^[[:space:]]*//;s/[[:space:]]*$//')
        if [ -n "$domain" ]; then
            list_custom_domains_create "$domain" "$name"
        fi
    done
    
    rm -f "$tmp_file"
}

process_subnets_text() {
    local text="$1"
    local name="$2"
    
    local tmp_file=$(mktemp)
    echo "$text" > "$tmp_file"
    
    sed 's/[, ]\+/\n/g' "$tmp_file" | while IFS= read -r subnet; do
        subnet=$(echo "$subnet" | sed 's/^[[:space:]]*//;s/[[:space:]]*$//')
        if [ -n "$subnet" ]; then
            if ! echo "$subnet" | grep -q "/"; then
                subnet="$subnet/32"
            fi
            list_custom_subnets_create "$subnet" "$name"
        fi
    done
    
    rm -f "$tmp_file"
}

list_custom_subnets_preprocess() {
    local subnet="$1"
    local name="$2"
    
    if ! echo "$subnet" | grep -q "/"; then
        subnet="$subnet/32"
    fi
    list_custom_subnets_create "$subnet" "$name"
}<|MERGE_RESOLUTION|>--- conflicted
+++ resolved
@@ -402,9 +402,7 @@
         config_list_foreach main custom_download_domains "list_custom_download_domains_create" "podkop"
     fi
 
-<<<<<<< HEAD
     # Main domains delist
-=======
     config_get_bool custom_local_domains_list_enabled "main" "custom_local_domains_list_enabled" "0"
     if [ "$custom_local_domains_list_enabled" -eq 1 ]; then
         log "Adding a custom local domain list"
@@ -412,7 +410,6 @@
         config_list_foreach main custom_local_domains "list_custom_local_domains_create" "podkop"
     fi
 
->>>>>>> 5cfb3b14
     config_get_bool delist_domains_enabled "main" "delist_domains_enabled" "0"
     if [ "$delist_domains_enabled" -eq 1 ] && [ "$domain_list_enabled" -eq 1 ]; then
         log "Exclude domains from the common list"
